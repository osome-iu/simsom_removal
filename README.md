--- conflicted
+++ resolved
@@ -1,6 +1,18 @@
 # Vulnerabilities of the Online Public Square to Manipulation
 
 This repository contains code to reproduce the results in the paper [*Vulnerabilities of the Online Public Square to Manipulation*](https://arxiv.org/abs/1907.06130) by Bao Tran Truong, Xiaodan Lou, Alessandro Flammini, and [Filippo Menczer](https://cnets.indiana.edu/fil/).
+
+## Overview of the repo
+1. `data`: contains raw & derived datasets
+2. `example`: contains a minimal example to start using the SimSoM model
+3. `infosys`: the package for the SimSoM model that can be imported into scripts
+4. `results`: .ipynb noteboooks to produce figures reported in the paper
+5. `workflow`: workflow files (Snakemake rules) and scripts
+
+## Environment set-up
+- This code is written and tested with **Python>=3.6** 
+- Run `conda env create -n simsom -f environment.yml` to create the environment with required packages
+- Activate virtualenv and run `pip install -e .` for the module imports to work correctly.
 
 ## Overview of the repo
 1. `data`: contains raw & derived datasets
@@ -21,25 +33,21 @@
 - `anonymized-friends.json` is the adjacency list. 
 
 We reconstruct the empirical network from the above 2 files, resulting in `data/follower_network.gml`. The steps are specified in the [script to create empirical network](workflow/make_network.py)
+We reconstruct the empirical network from the above 2 files, resulting in `data/follower_network.gml`. The steps are specified in the [script to create empirical network](workflow/make_network.py)
 
 ## Running the code
 
 Run a minimal example using `workflow/example/run_simulation.py`
+Run a minimal example using `workflow/example/run_simulation.py`
 
 ### Reproduce results from the paper:
-<<<<<<< HEAD
 1. From the root directory, unzip the data file using `unzip data/data.zip -d .`
 2. Create config files specifying parameters for simulations. 
     - How? run `workflow/scripts/make_finalconfig.py`
     - See `example/data/config.json` for example of a config file
 3. Run a Snakemake rule corresponding to the simulations of interest. 
-=======
-1. Create config files specifying parameters for simulations. 
-    - How? run `workflow/scripts/make_finalconfig.py`
-    - See `example/data/config.json` for example of a config file
-2. Run a Snakemake rule corresponding to the simulations of interest. 
->>>>>>> 80b757fd
     e.g.: `workflow/rules/shuffle_network.smk` runs simulations on different shuffled version of the empirical network
 
 ### Notes
+### Notes
 The results in the paper are based on averages across multiple simulation runs. To reproduce those results, we suggest running the simulations in parallel, for example on a cluster, since they will need a lot of memory and CPU time.